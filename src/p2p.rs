--- conflicted
+++ resolved
@@ -448,33 +448,22 @@
 // A read buffer for not yet parsed incoming messages
 // Its speciality is that it can be rolled back and therefore reread from a previously set checkpoint
 struct Buffer {
-<<<<<<< HEAD
-    content: VecDeque<Vec<u8>>,
-    pos: (usize, usize),
-=======
     // a deque of chunks
     chunks: VecDeque<Vec<u8>>,
     // pos.0 - current chunk
     // pos.1 - position to read next in the current chunk
     pos: (usize, usize),
     // a copy of pos at last checkpoint call
->>>>>>> f0a87f45
     checkpoint: (usize, usize)
 }
 
 impl Buffer {
     // create new buffer
     fn new () -> Buffer {
-<<<<<<< HEAD
-        Buffer{ content: VecDeque::new(), pos: (0, 0), checkpoint: (0, 0) }
-    }
-
-=======
         Buffer{ chunks: VecDeque::new(), pos: (0, 0), checkpoint: (0, 0) }
     }
 
     // save checkpoint
->>>>>>> f0a87f45
     fn checkpoint (&mut self) {
         self.checkpoint = self.pos;
     }
@@ -490,10 +479,7 @@
         for _ in 0..self.pos.0 {
             self.chunks.pop_front();
         }
-<<<<<<< HEAD
-=======
         // current chunk is now the first
->>>>>>> f0a87f45
         self.pos.0 = 0;
     }
 
@@ -511,13 +497,6 @@
 impl Write for Buffer {
     fn write(&mut self, buf: &[u8]) -> Result<usize, io::Error> {
         if buf.len() > 0 {
-<<<<<<< HEAD
-            if self.content.len () > 0 && self.content[self.pos.0].len() < 1024 && buf.len () < 1024 {
-                self.content[self.pos.0].extend_from_slice(buf);
-            }
-            else {
-                self.content.push_back(buf.to_vec());
-=======
             // concatenate to build chunks of at least READ_BUFFER_SIZE
             if self.chunks.len () > 0 && self.chunks[self.pos.0].len() < READ_BUFFER_SIZE  {
                 self.chunks[self.pos.0].extend_from_slice(buf);
@@ -525,7 +504,6 @@
             else {
                 // if input is big enough store it in its own chunk
                 self.chunks.push_back(buf.to_vec());
->>>>>>> f0a87f45
             }
         }
         Ok(buf.len())
@@ -539,21 +517,6 @@
 // read adapter for above buffer
 impl Read for Buffer {
     fn read(&mut self, buf: &mut [u8]) -> Result<usize, io::Error> {
-<<<<<<< HEAD
-        if self.content.len() == 0 {
-            Ok(0)
-        }
-        else {
-            let mut have = 0;
-            while have < buf.len() {
-                let current = &self.content[self.pos.0];
-                let minlen = min(buf.len() - have, current.len() - self.pos.1);
-                buf[have..have+minlen].copy_from_slice(&current[self.pos.1..self.pos.1 + minlen]);
-                self.pos.1 += minlen;
-                have += minlen;
-                if self.pos.1 == current.len() {
-                    if self.pos.0 < self.content.len() - 1 {
-=======
         if self.chunks.len() == 0 {
             // no chunks -> no content
             Ok(0)
@@ -578,23 +541,16 @@
                     // there are more chunks
                     if self.pos.0 < self.chunks.len() - 1 {
                         // move pointer to begin of next chunk
->>>>>>> f0a87f45
                         self.pos.0 += 1;
                         self.pos.1 = 0;
                     }
                     else {
-<<<<<<< HEAD
-=======
                         // we can't have more now
->>>>>>> f0a87f45
                         break;
                     }
                 }
             }
-<<<<<<< HEAD
-=======
             // return the number of bytes that could be read
->>>>>>> f0a87f45
             Ok(have)
         }
     }
@@ -610,14 +566,10 @@
 
 // decode a message from the buffer if possible
 fn decode(src: &mut Buffer) -> Result<Option<RawNetworkMessage>, io::Error> {
-<<<<<<< HEAD
-    src.checkpoint ();
-=======
     // set checkpoint to return to if the message is partial
     src.checkpoint ();
 
     // attempt to decode
->>>>>>> f0a87f45
     let mut raw = RawDecoder::new(src);
     let decode: Result<RawNetworkMessage, util::Error> =
         ConsensusDecodable::consensus_decode(&mut raw);
